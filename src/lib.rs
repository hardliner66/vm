use serde::{Deserialize, Serialize};
use std::collections::BTreeMap;

use thiserror::Error;

#[derive(Debug, Error)]
pub enum AddConstantError {
    #[error("Constant already exists: {name}")]
    ConstantAlreadyExists { name: String },
}

#[derive(Debug, Error)]
pub enum AddFunctionError {
    #[error("Function already exists: {name}")]
    FunctionAlreadyExists { name: String },
}

#[derive(Debug, Error)]
pub enum EvalInstructionsError {
    #[error("Evaluating expression failed with error: {0}")]
    EvalExpressionFailed(#[from] Box<EvalExpressionError>),
    #[error(r#"Only I32 is allowed for iteration!"#)]
    IteratorMustBeI32,
    #[error(r#"Field "start" must be an I32!"#)]
    StartMustBeI32,
    #[error(r#"Field "stop" must be an I32!"#)]
    StopMustBeI32,
    #[error(r#"Field "step" must be an I32!"#)]
    StepMustBeI32,
}

#[derive(Debug, Error)]
pub enum CallFunctionError {
    #[error("Evaluating expression failed with error: {0}")]
    EvalExpressionFailed(#[from] Box<EvalExpressionError>),
    #[error("Evaluating instructions failed with error: {0}")]
    EvalInstructionFailed(#[from] EvalInstructionsError),
    #[error(r#"function "{name}" not found!"#)]
    FunctionNotFound { name: String },
}

#[derive(Debug, Error)]
pub enum EvalExpressionError {
    #[error("Cannot find constant named {name}")]
    ConstantNotFound { name: String },
    #[error("Index is out of range")]
    IndexOutOfRange,
    #[error("Index must be I32!")]
    IndexMustBeI32,
    #[error("LHS is not indexable!")]
    LhsNotIndexable,
    #[error("Cannot find variable named {name}")]
    VariableNotFound { name: String },
    #[error("Cannot find argument named {name}")]
    ArgumentNotFound { name: String },
    #[error("Cannot find iteration item")]
    IterationItemNotFound,
    #[error("Cannot do arithmetic with None: {operation:?}")]
    NoArithmeticWithNone { operation: BinaryOp },
    #[error("Type mismatch")]
    TypeMismatch,
    #[error("Cannot compare with None: {comparison:?}")]
    NoComparisonWithNone { comparison: BinaryOp },
    #[error("Function call failed: {0}")]
    FunctionCallFailed(#[from] CallFunctionError),
}

#[derive(Clone, Copy, Debug, Deserialize, Serialize)]
#[serde(untagged)]
pub enum Scalar {
    I32(i32),
    Char(char),
}

#[derive(Clone, Debug, Deserialize, Serialize)]
#[serde(untagged)]
pub enum Value {
    Scalar(Scalar),
    Vector(Vec<Value>),
    None,
}

#[derive(Clone, Debug, Deserialize, Serialize)]
pub enum Returned {
    Early(Value),
    Finished(Value),
}

impl Returned {
    #[cfg_attr(feature = "flame", tracing::instrument)]
    pub fn into_inner(self) -> Value {
        match self {
            Returned::Early(value) | Returned::Finished(value) => value,
        }
    }
}

#[derive(Clone, Copy, Debug, Deserialize, Serialize)]
pub enum BinaryOp {
    Add,
    Sub,
    Mul,
    Lt,
    Eq,
}

#[derive(Clone, Copy, Debug, Deserialize, Serialize)]
pub enum UnaryOp {}

#[derive(Clone, Debug, Deserialize, Serialize)]
pub enum Expr {
    Value(Value),
    Const(String),
    Var(String),
    Arg(String),
    Index(Box<Expr>, Box<Expr>),
    Item,
    BinaryOp(BinaryOp, Box<Expr>, Box<Expr>),
    UnaryOp(UnaryOp, Box<Expr>),
    Call(String, BTreeMap<String, Expr>),
}

impl Expr {
    #[cfg_attr(feature = "flame", tracing::instrument)]
    pub fn get_arguments(&self) -> Vec<String> {
        let mut args = Vec::new();
        match self {
            Expr::Value(_) => (),
            Expr::Const(_) => (),
            Expr::Var(_) => (),
            Expr::Index(left, right) => {
                args.extend(left.get_arguments().into_iter());
                args.extend(right.get_arguments().into_iter());
            }
            Expr::Item => (),
            Expr::Arg(name) => args.push(name.to_owned()),
            Expr::BinaryOp(_, left, right) => {
                args.extend(left.get_arguments().into_iter());
                args.extend(right.get_arguments().into_iter());
            }
            Expr::UnaryOp(_, expr) => {
                args.extend(expr.get_arguments().into_iter());
            }
            Expr::Call(_, arguments) => {
                for (_, value) in arguments {
                    args.extend(value.get_arguments().into_iter());
                }
            }
        };
        args.sort();
        args.dedup();
        args
    }
}

#[derive(Clone, Debug, Deserialize, Serialize)]
pub enum Instruction {
    If(Box<Expr>, Vec<Instruction>, Vec<Instruction>),
    ConstAssign(String, Expr),
    For(Range, Vec<Instruction>),
    VarAssign(String, Expr),
    Drop(Expr),
    Return(Expr),
}

impl Instruction {
    #[cfg_attr(feature = "flame", tracing::instrument)]
    pub fn get_arguments(&self) -> Vec<String> {
        let mut args = Vec::new();
        match self {
            Instruction::If(expr, if_true, if_false) => {
                args.extend(expr.get_arguments());
                args.extend(
                    if_true
                        .into_iter()
                        .map(Instruction::get_arguments)
                        .flatten(),
                );
                args.extend(
                    if_false
                        .into_iter()
                        .map(Instruction::get_arguments)
                        .flatten(),
                );
            }
            Instruction::ConstAssign(_, expr) => args.extend(expr.get_arguments()),
            Instruction::For(expr, body) => {
                args.extend(expr.get_arguments());
                args.extend(body.into_iter().map(Instruction::get_arguments).flatten());
            }
            Instruction::VarAssign(_, expr) => {
                args.extend(expr.get_arguments());
            }
            Instruction::Drop(expr) => {
                args.extend(expr.get_arguments());
            }
            Instruction::Return(expr) => args.extend(expr.get_arguments()),
        }
        args.sort();
        args.dedup();
        args
    }
}

#[derive(Clone, Debug, Deserialize, Serialize)]
pub enum RangeMode {
    Inclusive,
    Exclusive,
}

#[derive(Clone, Debug, Deserialize, Serialize)]
pub enum Range {
    Values(Vec<Value>),
    Range {
        start: Expr,
        stop: Expr,
        step: Expr,
        mode: RangeMode,
    },
}

impl Range {
    pub fn get_arguments(&self) -> Vec<String> {
        let mut args = Vec::new();
        match self {
            Range::Values { .. } => (),
            Range::Range {
                start, stop, step, ..
            } => {
                args.extend(start.get_arguments().into_iter());
                args.extend(stop.get_arguments().into_iter());
                args.extend(step.get_arguments().into_iter());
            }
        }
        args.sort();
        args.dedup();
        args
    }
}

#[derive(Clone, Debug, Deserialize, Serialize)]
pub struct Function(Vec<Instruction>);

impl Function {
    #[cfg_attr(feature = "flame", tracing::instrument)]
    pub fn new(body: Vec<Instruction>) -> Self {
        Self(body)
    }

    #[cfg_attr(feature = "flame", tracing::instrument)]
    pub fn get_arguments(&self) -> Vec<String> {
        let Function(body) = self;
        let mut args = body
            .iter()
            .map(|i| i.get_arguments())
            .flatten()
            .collect::<Vec<_>>();
        args.sort();
        args.dedup();
        args
    }
}

#[derive(Debug, Default, Deserialize, Serialize)]
pub struct State {
    #[serde(default)]
    constants: BTreeMap<String, Value>,
    #[serde(default)]
    functions: BTreeMap<String, Function>,
}

impl State {
    #[cfg_attr(feature = "flame", tracing::instrument)]
    pub fn new() -> Self {
        Self {
            constants: BTreeMap::new(),
            functions: BTreeMap::new(),
        }
    }
}

#[derive(Clone, Debug, Deserialize, Serialize)]
pub struct FunctionContext {
    #[serde(default)]
    arguments: BTreeMap<String, Value>,
    #[serde(default)]
    variables: BTreeMap<String, Value>,
    #[serde(default)]
    constants: BTreeMap<String, Value>,
}

impl FunctionContext {
    #[cfg_attr(feature = "flame", tracing::instrument)]
    pub fn new() -> Self {
        Self {
            arguments: BTreeMap::new(),
            variables: BTreeMap::new(),
            constants: BTreeMap::new(),
        }
    }
}

#[derive(Debug, Deserialize, Serialize)]
pub struct VM {
    #[serde(default)]
    state: State,
}

impl VM {
    #[cfg_attr(feature = "flame", tracing::instrument)]
    pub fn new() -> Self {
        Self {
            state: State {
                constants: BTreeMap::new(),
                functions: BTreeMap::new(),
            },
        }
    }

    #[cfg_attr(feature = "flame", tracing::instrument)]
    pub fn value_equal(
        &self,
        local_context: &FunctionContext,
        iteration_item: &Option<Value>,
        left: &Value,
        right: &Value,
    ) -> bool {
        match (left, right) {
            (Value::Scalar(Scalar::I32(left_value)), Value::Scalar(Scalar::I32(right_value))) => {
                left_value == right_value
            }
            (Value::Scalar(Scalar::Char(left_value)), Value::Scalar(Scalar::Char(right_value))) => {
                left_value == right_value
            }
            (Value::Vector(vec), Value::Vector(vec2)) => vec
                .iter()
                .zip(vec2)
                .map(|(left, right)| self.value_equal(local_context, iteration_item, left, right))
                .all(|v| v),
            (Value::None, Value::None) => true,
            _ => false,
        }
    }

    #[cfg_attr(feature = "flame", tracing::instrument)]
    pub fn eval_expression(
        &self,
        local_context: &FunctionContext,
        iteration_item: &Option<Value>,
        expr: &Expr,
    ) -> Result<Value, EvalExpressionError> {
        use EvalExpressionError::*;
        match expr {
            Expr::Value(value) => Ok(value.clone()),
            Expr::Const(name) => match local_context.constants.get(name) {
                Some(value) => Ok(value.clone()),
                None => match self.state.constants.get(name) {
                    Some(value) => Ok(value.clone()),
                    None => Err(ConstantNotFound {
                        name: name.to_owned(),
                    }),
                },
            },
            Expr::Index(container, index) => {
                let container = self.eval_expression(local_context, iteration_item, container)?;
                let index = self.eval_expression(local_context, iteration_item, index)?;
                match container {
                    Value::Vector(container) => match index {
                        Value::Scalar(Scalar::I32(index)) => match container.get(index as usize) {
                            Some(value) => Ok(value.clone()),
<<<<<<< HEAD
                            None => Err(IndexOutOfRange),
                        },
                        _ => Err(IndexMustBeI32),
                    },
                    _ => Err(LhsNotIndexable),
=======
                            None => Err(anyhow!("Index out of range!")),
                        },
                        _ => Err(anyhow!("Index must be I32!")),
                    },
                    _ => Err(anyhow!("LHS is not indexable!")),
>>>>>>> 7c095476
                }
            }
            Expr::Var(name) => match local_context.variables.get(name) {
                Some(value) => Ok(value.clone()),
                None => Err(VariableNotFound { name: name.clone() }),
            },
            Expr::Arg(name) => match local_context.arguments.get(name) {
                Some(value) => Ok(value.clone()),
                None => Err(ArgumentNotFound { name: name.clone() }),
            },
            Expr::Item => match iteration_item {
                Some(value) => Ok(value.clone()),
                None => Err(IterationItemNotFound),
            },
            Expr::BinaryOp(op, left, right) => {
                let left = self.eval_expression(local_context, iteration_item, left)?;
                let right = self.eval_expression(local_context, iteration_item, right)?;
                match op {
                    BinaryOp::Add => match (left, right) {
                        (
                            Value::Scalar(Scalar::I32(left_value)),
                            Value::Scalar(Scalar::I32(right_value)),
                        ) => Ok(Value::Scalar(Scalar::I32(left_value + right_value))),
                        // (Value::U32(left_value), Value::U32(right_value)) => {
                        //     Ok(Value::U32(left_value + right_value))
                        // }
                        (Value::None, _) => Err(NoArithmeticWithNone { operation: *op }),
                        (_, Value::None) => Err(NoArithmeticWithNone { operation: *op }),
                        _ => Err(TypeMismatch),
                    },
                    BinaryOp::Sub => match (left, right) {
                        (
                            Value::Scalar(Scalar::I32(left_value)),
                            Value::Scalar(Scalar::I32(right_value)),
                        ) => Ok(Value::Scalar(Scalar::I32(left_value - right_value))),
                        // (Value::U32(left_value), Value::U32(right_value)) => {
                        //     Ok(Value::U32(left_value - right_value))
                        // }
                        (Value::None, _) => Err(NoArithmeticWithNone { operation: *op }),
                        (_, Value::None) => Err(NoArithmeticWithNone { operation: *op }),
                        _ => Err(TypeMismatch),
                    },
                    BinaryOp::Mul => match (left, right) {
                        (
                            Value::Scalar(Scalar::I32(left_value)),
                            Value::Scalar(Scalar::I32(right_value)),
                        ) => Ok(Value::Scalar(Scalar::I32(left_value * right_value))),
                        // (Value::U32(left_value), Value::U32(right_value)) => {
                        //     Ok(Value::U32(left_value * right_value))
                        // }
                        (Value::None, _) => Err(NoArithmeticWithNone { operation: *op }),
                        (_, Value::None) => Err(NoArithmeticWithNone { operation: *op }),
                        _ => Err(TypeMismatch),
                    },
                    BinaryOp::Lt => match (left, right) {
                        (
                            Value::Scalar(Scalar::I32(left_value)),
                            Value::Scalar(Scalar::I32(right_value)),
                        ) => Ok(Value::Scalar(Scalar::I32(
                            (left_value < right_value).into(),
                        ))),
                        // (Value::U32(left_value), Value::U32(right_value)) => {
                        //     Ok(Value::U32(if left_value < right_value { 1 } else { 0 }))
                        // }
<<<<<<< HEAD
                        (Value::None, _) => Err(NoComparisonWithNone { comparison: *op }),
                        (_, Value::None) => Err(NoComparisonWithNone { comparison: *op }),
                        _ => Err(TypeMismatch),
=======
                        (Value::None, _) => Err(anyhow!("Cannot compare to number to None")),
                        (_, Value::None) => Err(anyhow!("Cannot compare to number to None")),
                        _ => Err(anyhow!("Type mismatch")),
>>>>>>> 7c095476
                    },
                    BinaryOp::Eq => Ok(Value::Scalar(Scalar::I32(
                        self.value_equal(local_context, iteration_item, &left, &right)
                            .into(),
                    ))),
                }
            }
            Expr::UnaryOp { .. } => Ok(Value::None),
            Expr::Call(name, args) => self
                .call_function(name, local_context, iteration_item, args)
                .map(Returned::into_inner)
                .map_err(EvalExpressionError::from),
        }
    }

    #[cfg_attr(feature = "flame", tracing::instrument)]
    pub fn call_function(
        &self,
        name: &str,
        calling_context: &FunctionContext,
        iteration_item: &Option<Value>,
        args: &BTreeMap<String, Expr>,
    ) -> Result<Returned, CallFunctionError> {
        let mut local_context = calling_context.clone();
        for (name, arg) in args {
            let value = self
                .eval_expression(&calling_context, iteration_item, &arg)
                .map_err(Box::new)?;
            local_context.arguments.insert(name.clone(), value);
        }

        Ok(self.eval_instructions(
            calling_context,
            &None,
            &self
                .state
                .functions
                .get(name)
                .ok_or_else(|| CallFunctionError::FunctionNotFound {
                    name: name.to_owned(),
                })?
                .0,
            args,
        )?)
    }

    #[cfg_attr(feature = "flame", tracing::instrument)]
    pub fn eval_instructions(
        &self,
        calling_context: &FunctionContext,
        iteration_item: &Option<Value>,
        instructions: &Vec<Instruction>,
        args: &BTreeMap<String, Expr>,
    ) -> Result<Returned, EvalInstructionsError> {
        let mut local_context = calling_context.clone();
        for (name, arg) in args {
            let value = self
                .eval_expression(&calling_context, iteration_item, &arg)
                .map_err(Box::new)?;
            local_context.arguments.insert(name.clone(), value);
        }

        for instruction in instructions {
            match instruction {
                Instruction::If(comparison, if_true, if_false) => {
                    let comparison = self
                        .eval_expression(&local_context, iteration_item, comparison)
                        .map_err(Box::new)?;
                    let is_true = match comparison {
                        Value::Scalar(Scalar::I32(value)) => value != 0,
                        _ => false,
                    };
                    let body = if is_true { if_true } else { if_false };

                    let args = local_context
                        .arguments
                        .iter()
                        .map(|(name, expr)| (name.clone(), Expr::Value(expr.clone())))
                        .collect();

                    let value =
                        self.eval_instructions(&local_context, iteration_item, body, &args)?;
                    if let Returned::Early(value) = value {
                        return Ok(Returned::Early(value));
                    }
                }
                Instruction::ConstAssign(name, expr) => {
                    let value = self
                        .eval_expression(&local_context, iteration_item, &expr)
                        .map_err(Box::new)?;
                    local_context.constants.insert(name.clone(), value);
                }
                Instruction::VarAssign(name, expr) => {
                    let value = self
                        .eval_expression(&local_context, iteration_item, &expr)
                        .map_err(Box::new)?;
                    local_context.variables.insert(name.clone(), value);
                }
                Instruction::Drop(_) => {}
                Instruction::Return(expr) => {
                    return Ok(self
                        .eval_expression(&local_context, iteration_item, expr)
                        .map(Returned::Early)
                        .map_err(Box::new)?)
                }
                Instruction::For(range, instructions) => {
                    match range {
                        Range::Range {
                            start,
                            stop,
                            step,
                            mode,
                        } => {
                            let start = self
                                .eval_expression(&local_context, iteration_item, start)
                                .map_err(Box::new)?;
                            let stop = self
                                .eval_expression(&local_context, iteration_item, stop)
                                .map_err(Box::new)?;
                            let step = self
                                .eval_expression(&local_context, iteration_item, step)
                                .map_err(Box::new)?;
                            match (start, stop, step) {
                                (
                                    Value::Scalar(Scalar::I32(start)),
                                    Value::Scalar(Scalar::I32(stop)),
                                    Value::Scalar(Scalar::I32(step)),
                                ) => {
                                    for v in match &mode {
                                        RangeMode::Inclusive => ((start as usize)..(stop as usize))
                                            .step_by(step as usize),
                                        RangeMode::Exclusive => ((start as usize)..(stop as usize))
                                            .step_by(step as usize),
                                    } {
                                        let value = self.eval_instructions(
                                            &local_context,
                                            &Some(Value::Scalar(Scalar::I32(v as i32))),
                                            instructions,
                                            &args,
                                        )?;
                                        if let Returned::Early(_) = value {
                                            return Ok(value);
                                        }
                                        if let Instruction::Return(_) = instruction {
                                            return Ok(Returned::Early(value.into_inner()));
                                        }
                                    }
                                }
<<<<<<< HEAD
                                (Value::Scalar(_), Value::Scalar(_), Value::Scalar(_)) => {
                                    return Err(EvalInstructionsError::IteratorMustBeI32);
                                }
                                (Value::Vector(_), _, _) | (Value::None, _, _) => {
                                    return Err(EvalInstructionsError::StartMustBeI32);
                                }
                                (_, Value::Vector(_), _) | (_, Value::None, _) => {
                                    return Err(EvalInstructionsError::StopMustBeI32);
                                }
                                (_, _, Value::Vector(_)) | (_, _, Value::None) => {
                                    return Err(EvalInstructionsError::StepMustBeI32);
                                }
=======
                            }
                            (Value::Scalar(_), Value::Scalar(_), Value::Scalar(_)) => {
                                bail!(r#"Only I32 is allowed for iteration!"#)
                            }
                            (Value::Vector(_), _, _) | (Value::None, _, _) => {
                                bail!(r#"Field "start" must be a vector!"#)
                            }
                            (_, Value::Vector(_), _) | (_, Value::None, _) => {
                                bail!(r#"Field "stop" must be a vector!"#)
                            }
                            (_, _, Value::Vector(_)) | (_, _, Value::None) => {
                                bail!(r#"Field "step" must be a vector!"#)
>>>>>>> 7c095476
                            }
                        }
                        Range::Values(values) => {
                            for v in values {
                                let value = self.eval_instructions(
                                    &local_context,
                                    &Some(v.clone()),
                                    instructions,
                                    &args,
                                )?;
                                if let Returned::Early(_) = value {
                                    return Ok(value);
                                }
                            }
                        }
                    }
                }
            }
        }
        Ok(Returned::Finished(Value::None))
    }

    #[cfg_attr(feature = "flame", tracing::instrument)]
    pub fn add_constant(&mut self, name: &str, value: Value) -> Result<(), AddConstantError> {
        if self.state.constants.contains_key(name) {
            return Err(AddConstantError::ConstantAlreadyExists {
                name: name.to_owned(),
            });
        }
        _ = self.state.constants.insert(name.to_owned(), value);
        Ok(())
    }

    #[cfg_attr(feature = "flame", tracing::instrument)]
    pub fn add_function(&mut self, name: &str, func: Function) -> Result<(), AddFunctionError> {
        if self.state.functions.contains_key(name) {
            return Err(AddFunctionError::FunctionAlreadyExists {
                name: name.to_owned(),
            });
        }
        _ = self.state.functions.insert(name.to_owned(), func);
        Ok(())
    }

    #[cfg_attr(feature = "flame", tracing::instrument)]
    pub fn get_function(&self, name: &str) -> Option<&Function> {
        self.state.functions.get(name)
    }
}<|MERGE_RESOLUTION|>--- conflicted
+++ resolved
@@ -368,19 +368,11 @@
                     Value::Vector(container) => match index {
                         Value::Scalar(Scalar::I32(index)) => match container.get(index as usize) {
                             Some(value) => Ok(value.clone()),
-<<<<<<< HEAD
                             None => Err(IndexOutOfRange),
                         },
                         _ => Err(IndexMustBeI32),
                     },
                     _ => Err(LhsNotIndexable),
-=======
-                            None => Err(anyhow!("Index out of range!")),
-                        },
-                        _ => Err(anyhow!("Index must be I32!")),
-                    },
-                    _ => Err(anyhow!("LHS is not indexable!")),
->>>>>>> 7c095476
                 }
             }
             Expr::Var(name) => match local_context.variables.get(name) {
@@ -445,15 +437,9 @@
                         // (Value::U32(left_value), Value::U32(right_value)) => {
                         //     Ok(Value::U32(if left_value < right_value { 1 } else { 0 }))
                         // }
-<<<<<<< HEAD
                         (Value::None, _) => Err(NoComparisonWithNone { comparison: *op }),
                         (_, Value::None) => Err(NoComparisonWithNone { comparison: *op }),
                         _ => Err(TypeMismatch),
-=======
-                        (Value::None, _) => Err(anyhow!("Cannot compare to number to None")),
-                        (_, Value::None) => Err(anyhow!("Cannot compare to number to None")),
-                        _ => Err(anyhow!("Type mismatch")),
->>>>>>> 7c095476
                     },
                     BinaryOp::Eq => Ok(Value::Scalar(Scalar::I32(
                         self.value_equal(local_context, iteration_item, &left, &right)
@@ -473,7 +459,7 @@
     pub fn call_function(
         &self,
         name: &str,
-        calling_context: &FunctionContext,
+G        calling_context: &FunctionContext,
         iteration_item: &Option<Value>,
         args: &BTreeMap<String, Expr>,
     ) -> Result<Returned, CallFunctionError> {
@@ -602,7 +588,6 @@
                                         }
                                     }
                                 }
-<<<<<<< HEAD
                                 (Value::Scalar(_), Value::Scalar(_), Value::Scalar(_)) => {
                                     return Err(EvalInstructionsError::IteratorMustBeI32);
                                 }
@@ -615,20 +600,6 @@
                                 (_, _, Value::Vector(_)) | (_, _, Value::None) => {
                                     return Err(EvalInstructionsError::StepMustBeI32);
                                 }
-=======
-                            }
-                            (Value::Scalar(_), Value::Scalar(_), Value::Scalar(_)) => {
-                                bail!(r#"Only I32 is allowed for iteration!"#)
-                            }
-                            (Value::Vector(_), _, _) | (Value::None, _, _) => {
-                                bail!(r#"Field "start" must be a vector!"#)
-                            }
-                            (_, Value::Vector(_), _) | (_, Value::None, _) => {
-                                bail!(r#"Field "stop" must be a vector!"#)
-                            }
-                            (_, _, Value::Vector(_)) | (_, _, Value::None) => {
-                                bail!(r#"Field "step" must be a vector!"#)
->>>>>>> 7c095476
                             }
                         }
                         Range::Values(values) => {
